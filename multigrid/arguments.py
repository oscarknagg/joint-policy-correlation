--- conflicted
+++ resolved
@@ -52,11 +52,8 @@
 def add_training_arguments(parser: argparse.ArgumentParser) -> argparse.ArgumentParser:
     parser.add_argument('--train', default=True, type=get_bool)
     parser.add_argument('--batch-norm', default=False, type=get_bool)
-<<<<<<< HEAD
     parser.add_argument('--n-pool', default=1, type=int)
     parser.add_argument('--pool-steps', default=1000, type=int)
-=======
->>>>>>> 12f57d88
     parser.add_argument('--value-loss-coeff', default=1.0, type=float)
     parser.add_argument('--entropy', default=0.01, type=float)
     parser.add_argument('--max-grad-norm', default=0.5, type=float)
@@ -262,7 +259,6 @@
                     utils.load_state_dict(args.agent_location[i_agent_type][i_model])
                 )
 
-<<<<<<< HEAD
             # Add agent attributes
             models[f'agent_{i_agent_type}'][-1].agent_id = i_agent_type
             models[f'agent_{i_agent_type}'][-1].pool_id = i_model
@@ -270,26 +266,6 @@
             models[f'agent_{i_agent_type}'][-1].train_episodes = 0
             models[f'agent_{i_agent_type}'][-1].last_saved_steps = 0
             models[f'agent_{i_agent_type}'][-1].num_checkpoints = 0
-=======
-        # Create model class
-        if args.agent_type in ('lstm', 'gru'):
-            models.append(
-                agents.RecurrentAgent(recurrent_module=args.agent_type, num_actions=num_actions,
-                                      in_channels=INPUT_CHANNELS, channels=16, fc_size=32, hidden_size=32,
-                                      batch_norm=args.batch_norm).to(device=device, dtype=args.dtype)
-            )
-        elif args.agent_type == 'random':
-            models.append(agents.RandomAgent(num_actions=num_actions, device=device))
-        else:
-            raise ValueError('Unrecognised agent type.')
-
-        # Load state dict if the model file(s) have been specified
-        if specified_model_file:
-            print('Reloading agent {} from location {}'.format(i, args.agent_location[i]))
-            models[i].load_state_dict(
-                utils.load_state_dict(args.agent_location[i])
-            )
->>>>>>> 12f57d88
 
     if args.train:
         for agent, _models in models.items():
